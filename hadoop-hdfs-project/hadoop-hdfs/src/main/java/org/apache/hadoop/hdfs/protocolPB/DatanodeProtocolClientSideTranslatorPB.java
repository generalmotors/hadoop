--- conflicted
+++ resolved
@@ -55,11 +55,8 @@
 import org.apache.hadoop.hdfs.server.protocol.DatanodeCommand;
 import org.apache.hadoop.hdfs.server.protocol.DatanodeProtocol;
 import org.apache.hadoop.hdfs.server.protocol.DatanodeRegistration;
-<<<<<<< HEAD
+import org.apache.hadoop.hdfs.server.protocol.DatanodeStorage;
 import org.apache.hadoop.hdfs.server.protocol.HeartbeatResponse;
-=======
-import org.apache.hadoop.hdfs.server.protocol.DatanodeStorage;
->>>>>>> 2a2faac0
 import org.apache.hadoop.hdfs.server.protocol.NamespaceInfo;
 import org.apache.hadoop.hdfs.server.protocol.ReceivedDeletedBlockInfo;
 import org.apache.hadoop.hdfs.server.protocol.StorageBlockReport;
@@ -179,18 +176,7 @@
   }
 
   @Override
-<<<<<<< HEAD
   public HeartbeatResponse sendHeartbeat(DatanodeRegistration registration,
-      long capacity, long dfsUsed, long remaining, long blockPoolUsed,
-      int xmitsInProgress, int xceiverCount, int failedVolumes)
-      throws IOException {
-    HeartbeatRequestProto req = HeartbeatRequestProto.newBuilder()
-        .setRegistration(PBHelper.convert(registration)).setCapacity(capacity)
-        .setDfsUsed(dfsUsed).setRemaining(remaining)
-        .setBlockPoolUsed(blockPoolUsed).setXmitsInProgress(xmitsInProgress)
-        .setXceiverCount(xceiverCount).setFailedVolumes(failedVolumes).build();
-=======
-  public DatanodeCommand[] sendHeartbeat(DatanodeRegistration registration,
       StorageReport[] reports, int xmitsInProgress, int xceiverCount,
       int failedVolumes) throws IOException {
     HeartbeatRequestProto.Builder builder = HeartbeatRequestProto.newBuilder()
@@ -201,7 +187,6 @@
       builder.addReports(PBHelper.convert(r));
     }
     
->>>>>>> 2a2faac0
     HeartbeatResponseProto resp;
     try {
       resp = rpcProxy.sendHeartbeat(NULL_CONTROLLER, builder.build());
