/**
 * Licensed to the Apache Software Foundation (ASF) under one
 * or more contributor license agreements.  See the NOTICE file
 * distributed with this work for additional information
 * regarding copyright ownership.  The ASF licenses this file
 * to you under the Apache License, Version 2.0 (the
 * "License"); you may not use this file except in compliance
 * with the License.  You may obtain a copy of the License at
 *
 *     http://www.apache.org/licenses/LICENSE-2.0
 *
 * Unless required by applicable law or agreed to in writing, software
 * distributed under the License is distributed on an "AS IS" BASIS,
 * WITHOUT WARRANTIES OR CONDITIONS OF ANY KIND, either express or implied.
 * See the License for the specific language governing permissions and
 * limitations under the License.
 */

package org.apache.hadoop.hdfs.protocol;

import java.io.IOException;

import org.apache.hadoop.classification.InterfaceAudience;
import org.apache.hadoop.classification.InterfaceStability;
import org.apache.hadoop.hdfs.server.protocol.JournalInfo;
import org.apache.hadoop.hdfs.server.protocol.NodeRegistration;

/**
 * This exception is thrown when a node that has not previously 
 * registered is trying to access the name node.
 */
@InterfaceAudience.Private
@InterfaceStability.Evolving
public class UnregisteredNodeException extends IOException {
  private static final long serialVersionUID = -5620209396945970810L;

  public UnregisteredNodeException(JournalInfo info) {
    super("Unregistered server: " + info.toString());
  }
  
  public UnregisteredNodeException(NodeRegistration nodeReg) {
    super("Unregistered server: " + nodeReg.toString());
  }

  /**
   * The exception is thrown if a different data-node claims the same
   * storage id as the existing one.
   *  
   * @param nodeID unregistered data-node
   * @param storedNode data-node stored in the system with this storage id
   */
  public UnregisteredNodeException(DatanodeID nodeID, DatanodeInfo storedNode) {
    super("Data node " + nodeID + " is attempting to report storage ID " 
<<<<<<< HEAD
          + nodeID.getStorageID() + ". Node " 
=======
          + nodeID.getDatanodeUuid() + ". Node "
>>>>>>> fbf12270
          + storedNode + " is expected to serve this storage.");
  }
}<|MERGE_RESOLUTION|>--- conflicted
+++ resolved
@@ -51,11 +51,7 @@
    */
   public UnregisteredNodeException(DatanodeID nodeID, DatanodeInfo storedNode) {
     super("Data node " + nodeID + " is attempting to report storage ID " 
-<<<<<<< HEAD
-          + nodeID.getStorageID() + ". Node " 
-=======
           + nodeID.getDatanodeUuid() + ". Node "
->>>>>>> fbf12270
           + storedNode + " is expected to serve this storage.");
   }
 }