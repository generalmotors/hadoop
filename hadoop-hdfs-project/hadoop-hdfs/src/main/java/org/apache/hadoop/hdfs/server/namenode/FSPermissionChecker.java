--- conflicted
+++ resolved
@@ -164,38 +164,25 @@
       }
   }
 
-<<<<<<< HEAD
+  /** Guarded by {@link FSNamesystem#readLock()} */
   private void checkOwner(INode inode, Snapshot snapshot
       ) throws AccessControlException {
     if (inode != null && user.equals(inode.getUserName(snapshot))) {
-=======
-  /** Guarded by {@link FSNamesystem#readLock()} */
-  private void checkOwner(INode inode) throws AccessControlException {
-    if (inode != null && user.equals(inode.getUserName())) {
->>>>>>> 63522b32
       return;
     }
     throw new AccessControlException("Permission denied");
   }
 
-<<<<<<< HEAD
+  /** Guarded by {@link FSNamesystem#readLock()} */
   private void checkTraverse(INode[] inodes, int last, Snapshot snapshot
-=======
-  /** Guarded by {@link FSNamesystem#readLock()} */
-  private void checkTraverse(INode[] inodes, int last
->>>>>>> 63522b32
       ) throws AccessControlException {
     for(int j = 0; j <= last; j++) {
       check(inodes[j], snapshot, FsAction.EXECUTE);
     }
   }
 
-<<<<<<< HEAD
+  /** Guarded by {@link FSNamesystem#readLock()} */
   private void checkSubAccess(INode inode, Snapshot snapshot, FsAction access
-=======
-  /** Guarded by {@link FSNamesystem#readLock()} */
-  private void checkSubAccess(INode inode, FsAction access
->>>>>>> 63522b32
       ) throws AccessControlException {
     if (inode == null || !inode.isDirectory()) {
       return;
@@ -214,22 +201,14 @@
     }
   }
 
-<<<<<<< HEAD
+  /** Guarded by {@link FSNamesystem#readLock()} */
   private void check(INode[] inodes, int i, Snapshot snapshot, FsAction access
-=======
-  /** Guarded by {@link FSNamesystem#readLock()} */
-  private void check(INode[] inodes, int i, FsAction access
->>>>>>> 63522b32
       ) throws AccessControlException {
     check(i >= 0? inodes[i]: null, snapshot, access);
   }
 
-<<<<<<< HEAD
+  /** Guarded by {@link FSNamesystem#readLock()} */
   private void check(INode inode, Snapshot snapshot, FsAction access
-=======
-  /** Guarded by {@link FSNamesystem#readLock()} */
-  private void check(INode inode, FsAction access
->>>>>>> 63522b32
       ) throws AccessControlException {
     if (inode == null) {
       return;
@@ -249,16 +228,10 @@
         + ", access=" + access + ", inode=" + inode.getFullPathName());
   }
 
-<<<<<<< HEAD
+  /** Guarded by {@link FSNamesystem#readLock()} */
   private void checkStickyBit(INode parent, INode inode, Snapshot snapshot
       ) throws AccessControlException {
     if(!parent.getFsPermission(snapshot).getStickyBit()) {
-=======
-  /** Guarded by {@link FSNamesystem#readLock()} */
-  private void checkStickyBit(INode parent, INode inode)
-      throws AccessControlException {
-    if(!parent.getFsPermission().getStickyBit()) {
->>>>>>> 63522b32
       return;
     }
 
