--- conflicted
+++ resolved
@@ -17,8 +17,6 @@
  */
 package org.apache.hadoop.hdfs.server.namenode;
 
-<<<<<<< HEAD
-=======
 import java.io.File;
 import java.io.FileOutputStream;
 import java.io.IOException;
@@ -27,7 +25,6 @@
 import java.util.EnumSet;
 import java.util.List;
 
->>>>>>> fbf12270
 import org.apache.commons.logging.Log;
 import org.apache.commons.logging.LogFactory;
 import org.apache.commons.logging.impl.Log4JLogger;
@@ -36,9 +33,6 @@
 import org.apache.hadoop.fs.permission.FsPermission;
 import org.apache.hadoop.hdfs.DFSConfigKeys;
 import org.apache.hadoop.hdfs.HdfsConfiguration;
-<<<<<<< HEAD
-import org.apache.hadoop.hdfs.protocol.*;
-=======
 import org.apache.hadoop.hdfs.protocol.Block;
 import org.apache.hadoop.hdfs.protocol.BlockListAsLongs;
 import org.apache.hadoop.hdfs.protocol.DatanodeID;
@@ -46,14 +40,10 @@
 import org.apache.hadoop.hdfs.protocol.ExtendedBlock;
 import org.apache.hadoop.hdfs.protocol.HdfsConstants;
 import org.apache.hadoop.hdfs.protocol.LocatedBlock;
->>>>>>> fbf12270
 import org.apache.hadoop.hdfs.security.token.block.ExportedBlockKeys;
 import org.apache.hadoop.hdfs.server.blockmanagement.BlockManagerTestUtil;
 import org.apache.hadoop.hdfs.server.datanode.DataNode;
 import org.apache.hadoop.hdfs.server.datanode.DataStorage;
-<<<<<<< HEAD
-import org.apache.hadoop.hdfs.server.protocol.*;
-=======
 import org.apache.hadoop.hdfs.server.protocol.BlockCommand;
 import org.apache.hadoop.hdfs.server.protocol.DatanodeCommand;
 import org.apache.hadoop.hdfs.server.protocol.DatanodeProtocol;
@@ -65,30 +55,17 @@
 import org.apache.hadoop.hdfs.server.protocol.StorageBlockReport;
 import org.apache.hadoop.hdfs.server.protocol.StorageReceivedDeletedBlocks;
 import org.apache.hadoop.hdfs.server.protocol.StorageReport;
->>>>>>> fbf12270
 import org.apache.hadoop.io.EnumSetWritable;
 import org.apache.hadoop.net.DNS;
 import org.apache.hadoop.net.NetworkTopology;
 import org.apache.hadoop.security.Groups;
-<<<<<<< HEAD
-import org.apache.hadoop.util.*;
-=======
 import org.apache.hadoop.util.StringUtils;
 import org.apache.hadoop.util.Time;
 import org.apache.hadoop.util.Tool;
 import org.apache.hadoop.util.ToolRunner;
 import org.apache.hadoop.util.VersionInfo;
->>>>>>> fbf12270
 import org.apache.log4j.Level;
 import org.apache.log4j.LogManager;
-
-import java.io.File;
-import java.io.FileOutputStream;
-import java.io.IOException;
-import java.util.ArrayList;
-import java.util.Arrays;
-import java.util.EnumSet;
-import java.util.List;
 
 /**
  * Main class for a series of name-node benchmarks.
@@ -952,19 +929,6 @@
       dnRegistration = new DatanodeRegistration(
           new DatanodeID(DNS.getDefaultIP("default"),
               DNS.getDefaultHost("default", "default"),
-<<<<<<< HEAD
-              "", getNodePort(dnIdx),
-              DFSConfigKeys.DFS_DATANODE_HTTP_DEFAULT_PORT,
-              DFSConfigKeys.DFS_DATANODE_HTTPS_DEFAULT_PORT,
-              DFSConfigKeys.DFS_DATANODE_IPC_DEFAULT_PORT),
-          new DataStorage(nsInfo, ""),
-          new ExportedBlockKeys(), VersionInfo.getVersion());
-      DataNode.setNewStorageID(dnRegistration);
-      // register datanode
-      dnRegistration = nameNodeProto.registerDatanode(dnRegistration);
-      //first block reports
-      storage = new DatanodeStorage(dnRegistration.getStorageID());
-=======
               DataNode.generateUuid(), getNodePort(dnIdx),
               DFSConfigKeys.DFS_DATANODE_HTTP_DEFAULT_PORT,
               DFSConfigKeys.DFS_DATANODE_HTTPS_DEFAULT_PORT,
@@ -975,7 +939,6 @@
       dnRegistration = nameNodeProto.registerDatanode(dnRegistration);
       //first block reports
       storage = new DatanodeStorage(DatanodeStorage.generateUuid());
->>>>>>> fbf12270
       final StorageBlockReport[] reports = {
           new StorageBlockReport(storage,
               new BlockListAsLongs(null, null).getBlockListAsLongs())
@@ -991,17 +954,10 @@
     void sendHeartbeat() throws IOException {
       // register datanode
       // TODO:FEDERATION currently a single block pool is supported
-<<<<<<< HEAD
-      StorageReport[] rep = { new StorageReport(dnRegistration.getStorageID(),
-          false, DF_CAPACITY, DF_USED, DF_CAPACITY - DF_USED, DF_USED) };
-      DatanodeCommand[] cmds = nameNodeProto.sendHeartbeat(dnRegistration,
-          rep, 0, 0, 0).getCommands();
-=======
       StorageReport[] rep = { new StorageReport(storage, false,
           DF_CAPACITY, DF_USED, DF_CAPACITY - DF_USED, DF_USED) };
       DatanodeCommand[] cmds = nameNodeProto.sendHeartbeat(dnRegistration, rep,
           0L, 0L, 0, 0, 0).getCommands();
->>>>>>> fbf12270
       if(cmds != null) {
         for (DatanodeCommand cmd : cmds ) {
           if(LOG.isDebugEnabled()) {
@@ -1045,17 +1001,10 @@
     @SuppressWarnings("unused") // keep it for future blockReceived benchmark
     int replicateBlocks() throws IOException {
       // register datanode
-<<<<<<< HEAD
-      StorageReport[] rep = { new StorageReport(dnRegistration.getStorageID(),
-          false, DF_CAPACITY, DF_USED, DF_CAPACITY - DF_USED, DF_USED) };
-      DatanodeCommand[] cmds = nameNodeProto.sendHeartbeat(dnRegistration,
-          rep, 0, 0, 0).getCommands();
-=======
       StorageReport[] rep = { new StorageReport(storage,
           false, DF_CAPACITY, DF_USED, DF_CAPACITY - DF_USED, DF_USED) };
       DatanodeCommand[] cmds = nameNodeProto.sendHeartbeat(dnRegistration,
           rep, 0L, 0L, 0, 0, 0).getCommands();
->>>>>>> fbf12270
       if (cmds != null) {
         for (DatanodeCommand cmd : cmds) {
           if (cmd.getAction() == DatanodeProtocol.DNA_TRANSFER) {
@@ -1085,22 +1034,14 @@
           String targetStorageID = targetStorageIDs[i][t];
           DatanodeRegistration receivedDNReg;
           receivedDNReg = new DatanodeRegistration(dnInfo,
-<<<<<<< HEAD
-            new DataStorage(nsInfo, dnInfo.getStorageID()),
-=======
             new DataStorage(nsInfo),
->>>>>>> fbf12270
             new ExportedBlockKeys(), VersionInfo.getVersion());
           ReceivedDeletedBlockInfo[] rdBlocks = {
             new ReceivedDeletedBlockInfo(
                   blocks[i], ReceivedDeletedBlockInfo.BlockStatus.RECEIVED_BLOCK,
                   null) };
           StorageReceivedDeletedBlocks[] report = { new StorageReceivedDeletedBlocks(
-<<<<<<< HEAD
-              receivedDNReg.getStorageID(), rdBlocks) };
-=======
               targetStorageID, rdBlocks) };
->>>>>>> fbf12270
           nameNodeProto.blockReceivedAndDeleted(receivedDNReg, nameNode
               .getNamesystem().getBlockPoolId(), report);
         }
@@ -1223,11 +1164,7 @@
               loc.getBlock().getLocalBlock(),
               ReceivedDeletedBlockInfo.BlockStatus.RECEIVED_BLOCK, null) };
           StorageReceivedDeletedBlocks[] report = { new StorageReceivedDeletedBlocks(
-<<<<<<< HEAD
-              datanodes[dnIdx].dnRegistration.getStorageID(), rdBlocks) };
-=======
               datanodes[dnIdx].storage.getStorageID(), rdBlocks) };
->>>>>>> fbf12270
           nameNodeProto.blockReceivedAndDeleted(datanodes[dnIdx].dnRegistration, loc
               .getBlock().getBlockPoolId(), report);
         }
@@ -1485,13 +1422,10 @@
     try {
       if(runAll || CreateFileStats.OP_CREATE_NAME.equals(type)) {
         opStat = new CreateFileStats(args);
-<<<<<<< HEAD
-=======
         ops.add(opStat);
       }
       if(runAll || MkdirsStats.OP_MKDIRS_NAME.equals(type)) {
         opStat = new MkdirsStats(args);
->>>>>>> fbf12270
         ops.add(opStat);
       }
       if(runAll || OpenFileStats.OP_OPEN_NAME.equals(type)) {
