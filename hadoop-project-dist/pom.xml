<?xml version="1.0" encoding="UTF-8"?>
<!--
  Licensed under the Apache License, Version 2.0 (the "License");
  you may not use this file except in compliance with the License.
  You may obtain a copy of the License at

    http://www.apache.org/licenses/LICENSE-2.0

  Unless required by applicable law or agreed to in writing, software
  distributed under the License is distributed on an "AS IS" BASIS,
  WITHOUT WARRANTIES OR CONDITIONS OF ANY KIND, either express or implied.
  See the License for the specific language governing permissions and
  limitations under the License. See accompanying LICENSE file.
-->
<project xmlns="http://maven.apache.org/POM/4.0.0"
  xmlns:xsi="http://www.w3.org/2001/XMLSchema-instance"
  xsi:schemaLocation="http://maven.apache.org/POM/4.0.0
                      http://maven.apache.org/xsd/maven-4.0.0.xsd">
  <modelVersion>4.0.0</modelVersion>
  <parent>
    <groupId>org.apache.hadoop</groupId>
    <artifactId>hadoop-project</artifactId>
<<<<<<< HEAD
    <version>2.3.0-SNAPSHOT</version>
=======
    <version>3.0.0-SNAPSHOT</version>
>>>>>>> fbf12270
    <relativePath>../hadoop-project</relativePath>
  </parent>
  <groupId>org.apache.hadoop</groupId>
  <artifactId>hadoop-project-dist</artifactId>
<<<<<<< HEAD
  <version>2.3.0-SNAPSHOT</version>
=======
  <version>3.0.0-SNAPSHOT</version>
>>>>>>> fbf12270
  <description>Apache Hadoop Project Dist POM</description>
  <name>Apache Hadoop Project Dist POM</name>
  <packaging>pom</packaging>

  <properties>
    <hadoop.tmp.dir>${project.build.directory}/test</hadoop.tmp.dir>
    <test.build.data>${project.build.directory}/test/data</test.build.data>
    <hadoop.log.dir>${project.build.directory}/log</hadoop.log.dir>
    <test.build.webapps>${project.build.directory}/test-classes/webapps</test.build.webapps>
    <test.cache.data>${project.build.directory}/test-classes</test.cache.data>
    <test.build.classes>${project.build.directory}/test-classes</test.build.classes>

    <hadoop.component>UNDEF</hadoop.component>
    <bundle.snappy>false</bundle.snappy>
    <bundle.snappy.in.bin>false</bundle.snappy.in.bin>
  </properties>
  
  <dependencies>
    <dependency>
      <groupId>org.apache.hadoop</groupId>
      <artifactId>hadoop-annotations</artifactId>
      <scope>provided</scope>
    </dependency>
  </dependencies>

  <build>
    <plugins>
      <plugin>
        <groupId>org.apache.maven.plugins</groupId>
        <artifactId>maven-jar-plugin</artifactId>
        <executions>
          <execution>
            <id>prepare-jar</id>
            <phase>prepare-package</phase>
            <goals>
              <goal>jar</goal>
            </goals>
          </execution>
          <execution>
            <id>prepare-test-jar</id>
            <phase>prepare-package</phase>
            <goals>
              <goal>test-jar</goal>
            </goals>
            <configuration>
              <includes>
                <include>**/*.class</include>
                <include>webapps/**</include>
              </includes>
            </configuration>
          </execution>
        </executions>
      </plugin>
      <plugin>
        <groupId>org.apache.maven.plugins</groupId>
        <artifactId>maven-source-plugin</artifactId>
        <executions>
          <execution>
            <phase>prepare-package</phase>
            <goals>
              <goal>jar</goal>
              <goal>test-jar</goal>
            </goals>
          </execution>
        </executions>
        <configuration>
          <attach>true</attach>
        </configuration>
      </plugin>
      <plugin>
        <groupId>org.codehaus.mojo</groupId>
        <artifactId>findbugs-maven-plugin</artifactId>
        <configuration>
          <excludeFilterFile>${basedir}/dev-support/findbugsExcludeFile.xml</excludeFilterFile>
        </configuration>
      </plugin>
      <plugin>
        <groupId>org.apache.maven.plugins</groupId>
        <artifactId>maven-checkstyle-plugin</artifactId>
        <configuration>
          <configLocation>file://${basedir}/dev-support/checkstyle.xml</configLocation>
          <failOnViolation>false</failOnViolation>
          <format>xml</format>
          <format>html</format>
          <outputFile>${project.build.directory}/test/checkstyle-errors.xml</outputFile>
        </configuration>
      </plugin>
      <plugin>
        <groupId>org.apache.maven.plugins</groupId>
        <artifactId>maven-javadoc-plugin</artifactId>
        <configuration>
          <linksource>true</linksource>
          <maxmemory>512m</maxmemory>
          <quiet>true</quiet>
          <verbose>false</verbose>
          <source>${maven.compile.source}</source>
          <charset>${maven.compile.encoding}</charset>
          <reportOutputDirectory>${project.build.directory}/site</reportOutputDirectory>
          <destDir>api</destDir>
          <groups>
            <group>
              <title>${project.name} API</title>
              <packages>org.apache.hadoop*</packages>
            </group>
          </groups>
          <doclet>org.apache.hadoop.classification.tools.ExcludePrivateAnnotationsStandardDoclet</doclet>
          <docletArtifacts>
            <docletArtifact>
              <groupId>org.apache.hadoop</groupId>
              <artifactId>hadoop-annotations</artifactId>
              <version>${project.version}</version>
            </docletArtifact>
          </docletArtifacts>
          <useStandardDocletOptions>true</useStandardDocletOptions>

          <!-- switch on dependency-driven aggregation -->
          <includeDependencySources>false</includeDependencySources>

          <dependencySourceIncludes>
            <!-- include ONLY dependencies I control -->
            <dependencySourceInclude>org.apache.hadoop:hadoop-annotations</dependencySourceInclude>
          </dependencySourceIncludes>

        </configuration>
      </plugin>
    </plugins>
  </build>

  <profiles>
    <profile>
      <id>docs</id>
      <activation>
        <activeByDefault>false</activeByDefault>
      </activation>
      <properties>
        <jdiff.stable.api>0.20.2</jdiff.stable.api>
        <jdiff.stability>-unstable</jdiff.stability>
        <jdiff.compatibility></jdiff.compatibility>
        <jdiff.javadoc.maxmemory>512m</jdiff.javadoc.maxmemory>
      </properties>
      <build>
        <plugins>
          <plugin>
            <groupId>org.apache.maven.plugins</groupId>
            <artifactId>maven-javadoc-plugin</artifactId>
            <executions>
              <execution>
                <goals>
                  <goal>javadoc</goal>
                </goals>
                <phase>prepare-package</phase>
              </execution>
            </executions>
          </plugin>
          <plugin>
            <groupId>org.codehaus.mojo</groupId>
            <artifactId>findbugs-maven-plugin</artifactId>
            <executions>
              <execution>
                <goals>
                  <goal>findbugs</goal>
                </goals>
                <phase>prepare-package</phase>
              </execution>
            </executions>
            <configuration>
              <excludeFilterFile>${basedir}/dev-support/findbugsExcludeFile.xml</excludeFilterFile>
            </configuration>
          </plugin>
          <plugin>
            <groupId>org.apache.maven.plugins</groupId>
            <artifactId>maven-dependency-plugin</artifactId>
            <executions>
              <execution>
                <id>site</id>
                <phase>prepare-package</phase>
                <goals>
                  <goal>copy</goal>
                </goals>
                <configuration>
                  <artifactItems>
                    <artifactItem>
                      <groupId>jdiff</groupId>
                      <artifactId>jdiff</artifactId>
                      <version>${jdiff.version}</version>
                      <overWrite>false</overWrite>
                      <outputDirectory>${project.build.directory}</outputDirectory>
                      <destFileName>jdiff.jar</destFileName>
                    </artifactItem>
                    <artifactItem>
                      <groupId>org.apache.hadoop</groupId>
                      <artifactId>hadoop-annotations</artifactId>
                      <version>${project.version}</version>
                      <overWrite>false</overWrite>
                      <outputDirectory>${project.build.directory}</outputDirectory>
                      <destFileName>hadoop-annotations.jar</destFileName>
                    </artifactItem>
                  </artifactItems>
                </configuration>
              </execution>
            </executions>
          </plugin>
          <plugin>
            <groupId>org.apache.maven.plugins</groupId>
            <artifactId>maven-antrun-plugin</artifactId>
            <executions>
              <execution>
                <id>site</id>
                <phase>prepare-package</phase>
                <goals>
                  <goal>run</goal>
                </goals>
                <configuration>
                  <target if="is.hadoop.component">

                    <mkdir dir="${project.build.directory}/docs-src"/>

                    <copy todir="${project.build.directory}/docs-src">
                      <fileset dir="${basedir}/src/main/docs"/>
                    </copy>

                    <!-- Docs -->
                    <copy file="${project.build.directory}/docs-src/releasenotes.html"
                          todir="${project.build.directory}/site"/>
                    <style basedir="${basedir}/src/main/resources"
                           destdir="${project.build.directory}/site"
                           includes="core-default.xml"
                           style="${basedir}/src/main/xsl/configuration.xsl"/>

                    <!-- Convert 'CHANGES.txt' to 'changes.html" -->
                    <exec executable="perl" input="${basedir}/../CHANGES.txt"
                          output="${project.build.directory}/site/changes.html"
                          failonerror="true">
                      <arg value="${project.build.directory}/docs-src/changes/changes2html.pl"/>
                    </exec>
                    <copy todir="${project.build.directory}/site">
                      <fileset dir="${project.build.directory}/docs-src/changes" includes="*.css"/>
                    </copy>

                    <!-- Jdiff -->
                    <mkdir dir="${project.build.directory}/site/jdiff/xml"/>

                    <javadoc maxmemory="${jdiff.javadoc.maxmemory}" verbose="yes">
                      <doclet name="org.apache.hadoop.classification.tools.ExcludePrivateAnnotationsJDiffDoclet"
                              path="${project.build.directory}/hadoop-annotations.jar:${project.build.directory}/jdiff.jar">
                        <param name="-apidir" value="${project.build.directory}/site/jdiff/xml"/>
                        <param name="-apiname" value="hadoop-core ${project.version}"/>
                        <param name="${jdiff.stability}"/>
                      </doclet>
                      <packageset dir="${basedir}/src/main/java"/>
                      <classpath>
                        <path refid="maven.compile.classpath"/>
                      </classpath>
                    </javadoc>
                    <javadoc sourcepath="${basedir}/src/main/java"
                             destdir="${project.build.directory}/site/jdiff/xml"
                             sourceFiles="${basedir}/dev-support/jdiff/Null.java"
                             maxmemory="${jdiff.javadoc.maxmemory}">
                      <doclet name="org.apache.hadoop.classification.tools.ExcludePrivateAnnotationsJDiffDoclet"
                              path="${project.build.directory}/hadoop-annotations.jar:${project.build.directory}/jdiff.jar">
                        <param name="-oldapi" value="hadoop-core ${jdiff.stable.api}"/>
                        <param name="-newapi" value="hadoop-core ${project.version}"/>
                        <param name="-oldapidir" value="${basedir}/dev-support/jdiff"/>
                        <param name="-newapidir" value="${project.build.directory}/site/jdiff/xml"/>
                        <param name="-javadocold"
                               value="http://hadoop.apache.org/docs/${jdiff.stable.api}/api/"/>
                        <param name="-javadocnew" value="${project.build.directory}/site/api"/>
                        <param name="-stats"/>
                        <param name="${jdiff.stability}"/>
                        <param name="${jdiff.compatibility}"/>
                      </doclet>
                      <classpath>
                        <path refid="maven.compile.classpath"/>
                      </classpath>
                    </javadoc>

                    <xslt style="${env.FINDBUGS_HOME}/src/xsl/default.xsl"
                          in="${project.build.directory}/findbugsXml.xml"
                          out="${project.build.directory}/site/findbugs.html"/>

                  </target>
                </configuration>
              </execution>
            </executions>
          </plugin>
        </plugins>
      </build>
    </profile>

    <profile>
      <id>dist</id>
      <activation>
        <activeByDefault>false</activeByDefault>
      </activation>
      <build>
        <plugins>
          <plugin>
            <groupId>org.apache.maven.plugins</groupId>
            <artifactId>maven-antrun-plugin</artifactId>
            <executions>
              <execution>
                <id>pre-dist</id>
                <phase>prepare-package</phase>
                <goals>
                  <goal>run</goal>
                </goals>
                <configuration>
                  <target>
                    <!-- Using Unix script to preserve symlinks -->
                    <echo file="${project.build.directory}/dist-copynativelibs.sh">
                      BUILD_DIR="${project.build.directory}"
                      TAR='tar cf -'
                      UNTAR='tar xfBp -'
                      LIB_DIR="${BUILD_DIR}/native/target/usr/local/lib"
                      if [ -d $${LIB_DIR} ] ; then
                        TARGET_DIR="${BUILD_DIR}/${project.artifactId}-${project.version}/lib/native"
                        mkdir -p $${TARGET_DIR}
                        cd $${LIB_DIR}
                        $$TAR lib* | (cd $${TARGET_DIR}/; $$UNTAR)
                        if [ "${bundle.snappy}" = "true" ] ; then
                          cd "${snappy.lib}"
                          $$TAR *snappy* | (cd $${TARGET_DIR}/; $$UNTAR)
                        fi
                      fi
                      BIN_DIR="${BUILD_DIR}/bin"
                      if [ -d $${BIN_DIR} ] ; then
                        TARGET_BIN_DIR="${BUILD_DIR}/${project.artifactId}-${project.version}/bin"
                        mkdir -p $${TARGET_BIN_DIR}
                        cd $${BIN_DIR}
                        $$TAR * | (cd $${TARGET_BIN_DIR}/; $$UNTAR)
                        if [ "${bundle.snappy.in.bin}" = "true" ] ; then
                          if [ "${bundle.snappy}" = "true" ] ; then
                            cd "${snappy.lib}"
                            $$TAR *snappy* | (cd $${TARGET_BIN_DIR}/; $$UNTAR)
                          fi
                        fi
                      fi
                    </echo>
                    <exec executable="sh" dir="${project.build.directory}" failonerror="true">
                      <arg line="./dist-copynativelibs.sh"/>
                    </exec>
                  </target>
                </configuration>
              </execution>
              <execution>
                <id>tar</id>
                <phase>package</phase>
                <goals>
                  <goal>run</goal>
                </goals>
                <configuration>
                  <target if="tar">
                    <!-- Using Unix script to preserve symlinks -->
                    <echo file="${project.build.directory}/dist-maketar.sh">
                      cd "${project.build.directory}"
                      tar cf - ${project.artifactId}-${project.version} | gzip > ${project.artifactId}-${project.version}.tar.gz
                    </echo>
                    <exec executable="sh" dir="${project.build.directory}" failonerror="true">
                      <arg line="./dist-maketar.sh"/>
                    </exec>
                  </target>
                </configuration>
              </execution>
            </executions>
          </plugin>
          <plugin>
            <groupId>org.apache.maven.plugins</groupId>
            <artifactId>maven-assembly-plugin</artifactId>
            <dependencies>
              <dependency>
                <groupId>org.apache.hadoop</groupId>
                <artifactId>hadoop-assemblies</artifactId>
                <version>${project.version}</version>
              </dependency>
            </dependencies>
            <executions>
              <execution>
                <id>dist</id>
                <phase>prepare-package</phase>
                <goals>
                  <goal>single</goal>
                </goals>
                <configuration>
                  <appendAssemblyId>false</appendAssemblyId>
                  <attach>false</attach>
                  <finalName>${project.artifactId}-${project.version}</finalName>
                  <descriptorRefs>
                    <descriptorRef>hadoop-dist</descriptorRef>
                  </descriptorRefs>
                </configuration>
              </execution>
            </executions>
          </plugin>
        </plugins>
      </build>
    </profile>
  </profiles>
</project><|MERGE_RESOLUTION|>--- conflicted
+++ resolved
@@ -20,20 +20,12 @@
   <parent>
     <groupId>org.apache.hadoop</groupId>
     <artifactId>hadoop-project</artifactId>
-<<<<<<< HEAD
-    <version>2.3.0-SNAPSHOT</version>
-=======
     <version>3.0.0-SNAPSHOT</version>
->>>>>>> fbf12270
     <relativePath>../hadoop-project</relativePath>
   </parent>
   <groupId>org.apache.hadoop</groupId>
   <artifactId>hadoop-project-dist</artifactId>
-<<<<<<< HEAD
-  <version>2.3.0-SNAPSHOT</version>
-=======
   <version>3.0.0-SNAPSHOT</version>
->>>>>>> fbf12270
   <description>Apache Hadoop Project Dist POM</description>
   <name>Apache Hadoop Project Dist POM</name>
   <packaging>pom</packaging>
