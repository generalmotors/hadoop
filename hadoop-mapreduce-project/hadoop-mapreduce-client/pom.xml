--- conflicted
+++ resolved
@@ -17,20 +17,12 @@
   <parent>
     <groupId>org.apache.hadoop</groupId>
     <artifactId>hadoop-project</artifactId>
-<<<<<<< HEAD
-    <version>0.23.1</version>
-=======
     <version>0.23.2-SNAPSHOT</version>
->>>>>>> ef628953
     <relativePath>../../hadoop-project</relativePath>
   </parent>
   <groupId>org.apache.hadoop</groupId>
   <artifactId>hadoop-mapreduce-client</artifactId>
-<<<<<<< HEAD
-  <version>0.23.1</version>
-=======
   <version>0.23.2-SNAPSHOT</version>
->>>>>>> ef628953
   <name>hadoop-mapreduce-client</name>
   <packaging>pom</packaging>
 
