--- conflicted
+++ resolved
@@ -29,7 +29,6 @@
 
   BUG FIXES
 
-<<<<<<< HEAD
 Branch YARN-321: Generic ApplicationHistoryService
 
   YARN-930. Bootstrapping ApplicationHistoryService module. (vinodkv)
@@ -62,11 +61,8 @@
 
 Release 2.1.1-beta - UNRELEASED
 
-  INCOMPATIBLE CHANGES
-=======
     YARN-948. Changed ResourceManager to validate the release container list
     before actually releasing them. (Omkar Vinit Joshi via vinodkv)
->>>>>>> 086934cd
 
     YARN-966. Fixed ContainerLaunch to not fail quietly when there are no
     localized resources due to some other failure. (Zhijie Shen via vinodkv)
